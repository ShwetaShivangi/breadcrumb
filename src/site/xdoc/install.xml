<?xml version="1.0" encoding="UTF-8"?>
<!--
  Copyright 2010-2020 Hippo B.V. (http://www.onehippo.com)

  Licensed under the Apache License, Version 2.0 (the "License");
  you may not use this file except in compliance with the License.
  You may obtain a copy of the License at

    http://www.apache.org/licenses/LICENSE-2.0

  Unless required by applicable law or agreed to in writing, software
  distributed under the License is distributed on an "AS IS" BASIS,
  WITHOUT WARRANTIES OR CONDITIONS OF ANY KIND, either express or implied.
  See the License for the specific language governing permissions and
  limitations under the License.
-->
<document>
    <properties>
        <title>Installation</title>
    </properties>
    <body>
      <section name="Installation">
      <subsection name="Prerequisites">
        <p>
<<<<<<< HEAD
          These instructions assume that you have a BloomReach Experience project based on the archetype, i.e.
=======
          These instructions assume that you have a Bloomreach Experience project based on the archetype, i.e.
>>>>>>> a93ae073
          a Maven multi-module project consisting of at least three submodules: cms, site and repository-data.
        </p>
      </subsection>

      <subsection name="Add the Forge repository configuration">
          <p>In the main <code>pom.xml</code> of the project, in the <code>repositories</code> section, add this repository if it is not configured there yet.</p>
          <div class="brush: xml">
            <source><![CDATA[
    <repository>
      <id>hippo-forge</id>
      <name>Hippo Forge Maven 2 repository.</name>
      <url>https://maven.onehippo.com/maven2-forge/</url>
      <snapshots>
        <enabled>false</enabled>
      </snapshots>
      <releases>
        <updatePolicy>never</updatePolicy>
      </releases>
      <layout>default</layout>
    </repository>
        ]]></source>
          </div>
        </subsection>

        <subsection name="Installation in Site">
        <ol>
          <li>
            <p>Add the plugin version to the main pom.xml of the project</p>
            <source><![CDATA[<forge.breadcrumb.version>version.number</forge.breadcrumb.version>]]></source>
            <p><b>Note:</b> always check for the latest version number and compatibility with the project on the <a href="release-notes.html">Release Notes page</a>.</p>
          </li>
          <li>
            <p>Add the following dependency to the site pom.xml of the project</p>
            <source><![CDATA[
<dependency>
  <groupId>org.bloomreach.forge.breadcrumb</groupId>
  <artifactId>breadcrumb</artifactId>
  <version>${forge.breadcrumb.version}</version>
</dependency>]]></source>
            <p class="alert alert-info">
              Note: before version 4.0.0, the artifacts' groupId was <code>org.onehippo.forge</code>
            </p>
          </li>
          <li>
            <p>
              Rebuild your project using Maven and go to <a href="configuration.html">configuration</a>.
            </p>
          </li>
        </ol>
      </subsection>
      </section>
    </body>
</document><|MERGE_RESOLUTION|>--- conflicted
+++ resolved
@@ -22,11 +22,7 @@
       <section name="Installation">
       <subsection name="Prerequisites">
         <p>
-<<<<<<< HEAD
-          These instructions assume that you have a BloomReach Experience project based on the archetype, i.e.
-=======
           These instructions assume that you have a Bloomreach Experience project based on the archetype, i.e.
->>>>>>> a93ae073
           a Maven multi-module project consisting of at least three submodules: cms, site and repository-data.
         </p>
       </subsection>
