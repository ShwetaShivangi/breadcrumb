<?xml version="1.0" encoding="UTF-8"?>
<!DOCTYPE document PUBLIC
  "-//Apache Software Foundation//DTD XDOC 1.0//EN"
  "http://maven.apache.org/dtd/xdoc_1_0.dtd">
<!--
    Copyright 2009-2020 Hippo B.V. (http://www.onehippo.com)

    Licensed under the Apache License, Version 2.0 (the  "License");
    you may not use this file except in compliance with the License.
    You may obtain a copy of the License at

    http://www.apache.org/licenses/LICENSE-2.0

    Unless required by applicable law or agreed to in writing, software
    distributed under the License is distributed on an "AS IS"
    BASIS, WITHOUT WARRANTIES OR CONDITIONS OF ANY KIND, either express or implied.
    See the License for the specific language governing permissions and
    limitations under the License.
-->
<document>
  <properties>
    <title>Welcome</title>
  </properties>
  <body>
    <section name="Breadcrumb Plugin">
      <p>The Breadcrumb plugin is an HST component, providing the structure of your site based on a menu and also on the repository structure. </p>

    <subsection name="Installation instructions">
      <p>Instructions on how to obtain and install the plugin can be found on the <a
      href="install.html">install page</a>. </p>
    </subsection>
    <subsection name="How it looks">
      <p>To see how the Breadcrumb Plugin looks go the <a href="screenshots.html">screenshots</a> page </p>
    </subsection>
      <subsection name="Project status">
<<<<<<< HEAD
        <p>The latest version of the Breadcrumb Plugin is compatible with BloomReach Experience Manager 13, f.k.a. Hippo CMS.
=======
        <p>The latest version of the Breadcrumb Plugin is compatible with Bloomreach Experience Manager 14.
>>>>>>> a93ae073
          Use an earlier version range for previous versions. See the <a href="release-notes.html">release notes</a> for details.</p>
        <table border="1" cellpadding="0" cellspacing="5">
          <tbody>
            <tr>
              <th>Version</th>
<<<<<<< HEAD
              <th>BloomReach XM / Hippo CMS Version</th>
=======
              <th>Bloomreach XM / Hippo CMS Version</th>
            </tr>
            <tr>
              <td>4.x</td>
              <td>14.x</td>
>>>>>>> a93ae073
            </tr>
            <tr>
              <td>3.x</td>
              <td>13.x</td>
            </tr>
            <tr>
              <td>2.x</td>
              <td>12.x</td>
            </tr>
            <tr>
              <td>1.4.0, 1.5.0</td>
              <td>11.2.x</td>
            </tr>
            <tr>
              <td>1.03.xx</td>
              <td>10.2</td>
            </tr>
            <tr>
              <td>1.02.xx</td>
              <td>7.9</td>
            </tr>
            <tr>
              <td>1.01.xx</td>
              <td>7.8</td>
            </tr>
          </tbody>
        </table>
      </subsection>
    </section>
  </body>
</document>
<|MERGE_RESOLUTION|>--- conflicted
+++ resolved
@@ -1,85 +1,77 @@
-<?xml version="1.0" encoding="UTF-8"?>
-<!DOCTYPE document PUBLIC
-  "-//Apache Software Foundation//DTD XDOC 1.0//EN"
-  "http://maven.apache.org/dtd/xdoc_1_0.dtd">
-<!--
-    Copyright 2009-2020 Hippo B.V. (http://www.onehippo.com)
-
-    Licensed under the Apache License, Version 2.0 (the  "License");
-    you may not use this file except in compliance with the License.
-    You may obtain a copy of the License at
-
-    http://www.apache.org/licenses/LICENSE-2.0
-
-    Unless required by applicable law or agreed to in writing, software
-    distributed under the License is distributed on an "AS IS"
-    BASIS, WITHOUT WARRANTIES OR CONDITIONS OF ANY KIND, either express or implied.
-    See the License for the specific language governing permissions and
-    limitations under the License.
--->
-<document>
-  <properties>
-    <title>Welcome</title>
-  </properties>
-  <body>
-    <section name="Breadcrumb Plugin">
-      <p>The Breadcrumb plugin is an HST component, providing the structure of your site based on a menu and also on the repository structure. </p>
-
-    <subsection name="Installation instructions">
-      <p>Instructions on how to obtain and install the plugin can be found on the <a
-      href="install.html">install page</a>. </p>
-    </subsection>
-    <subsection name="How it looks">
-      <p>To see how the Breadcrumb Plugin looks go the <a href="screenshots.html">screenshots</a> page </p>
-    </subsection>
-      <subsection name="Project status">
-<<<<<<< HEAD
-        <p>The latest version of the Breadcrumb Plugin is compatible with BloomReach Experience Manager 13, f.k.a. Hippo CMS.
-=======
-        <p>The latest version of the Breadcrumb Plugin is compatible with Bloomreach Experience Manager 14.
->>>>>>> a93ae073
-          Use an earlier version range for previous versions. See the <a href="release-notes.html">release notes</a> for details.</p>
-        <table border="1" cellpadding="0" cellspacing="5">
-          <tbody>
-            <tr>
-              <th>Version</th>
-<<<<<<< HEAD
-              <th>BloomReach XM / Hippo CMS Version</th>
-=======
-              <th>Bloomreach XM / Hippo CMS Version</th>
-            </tr>
-            <tr>
-              <td>4.x</td>
-              <td>14.x</td>
->>>>>>> a93ae073
-            </tr>
-            <tr>
-              <td>3.x</td>
-              <td>13.x</td>
-            </tr>
-            <tr>
-              <td>2.x</td>
-              <td>12.x</td>
-            </tr>
-            <tr>
-              <td>1.4.0, 1.5.0</td>
-              <td>11.2.x</td>
-            </tr>
-            <tr>
-              <td>1.03.xx</td>
-              <td>10.2</td>
-            </tr>
-            <tr>
-              <td>1.02.xx</td>
-              <td>7.9</td>
-            </tr>
-            <tr>
-              <td>1.01.xx</td>
-              <td>7.8</td>
-            </tr>
-          </tbody>
-        </table>
-      </subsection>
-    </section>
-  </body>
-</document>
+<?xml version="1.0" encoding="UTF-8"?>
+<!DOCTYPE document PUBLIC
+  "-//Apache Software Foundation//DTD XDOC 1.0//EN"
+  "http://maven.apache.org/dtd/xdoc_1_0.dtd">
+<!--
+    Copyright 2009-2020 Hippo B.V. (http://www.onehippo.com)
+
+    Licensed under the Apache License, Version 2.0 (the  "License");
+    you may not use this file except in compliance with the License.
+    You may obtain a copy of the License at
+
+    http://www.apache.org/licenses/LICENSE-2.0
+
+    Unless required by applicable law or agreed to in writing, software
+    distributed under the License is distributed on an "AS IS"
+    BASIS, WITHOUT WARRANTIES OR CONDITIONS OF ANY KIND, either express or implied.
+    See the License for the specific language governing permissions and
+    limitations under the License.
+-->
+<document>
+  <properties>
+    <title>Welcome</title>
+  </properties>
+  <body>
+    <section name="Breadcrumb Plugin">
+      <p>The Breadcrumb plugin is an HST component, providing the structure of your site based on a menu and also on the repository structure. </p>
+
+    <subsection name="Installation instructions">
+      <p>Instructions on how to obtain and install the plugin can be found on the <a
+      href="install.html">install page</a>. </p>
+    </subsection>
+    <subsection name="How it looks">
+      <p>To see how the Breadcrumb Plugin looks go the <a href="screenshots.html">screenshots</a> page </p>
+    </subsection>
+      <subsection name="Project status">
+        <p>The latest version of the Breadcrumb Plugin is compatible with Bloomreach Experience Manager 14.
+          Use an earlier version range for previous versions. See the <a href="release-notes.html">release notes</a> for details.</p>
+        <table border="1" cellpadding="0" cellspacing="5">
+          <tbody>
+            <tr>
+              <th>Version</th>
+              <th>Bloomreach XM / Hippo CMS Version</th>
+            </tr>
+            <tr>
+              <td>4.x</td>
+              <td>14.x</td>
+            </tr>
+            <tr>
+              <td>3.x</td>
+              <td>13.x</td>
+            </tr>
+            <tr>
+              <td>2.x</td>
+              <td>12.x</td>
+            </tr>
+            <tr>
+              <td>1.4.0, 1.5.0</td>
+              <td>11.2.x</td>
+            </tr>
+            <tr>
+              <td>1.03.xx</td>
+              <td>10.2</td>
+            </tr>
+            <tr>
+              <td>1.02.xx</td>
+              <td>7.9</td>
+            </tr>
+            <tr>
+              <td>1.01.xx</td>
+              <td>7.8</td>
+            </tr>
+          </tbody>
+        </table>
+      </subsection>
+    </section>
+  </body>
+</document>