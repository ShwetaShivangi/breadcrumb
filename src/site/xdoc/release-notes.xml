<?xml version="1.0"?>
<!--
  Copyright 2010-2017 Hippo B.V. (http://www.onehippo.com)

  Licensed under the Apache License, Version 2.0 (the "License");
  you may not use this file except in compliance with the License.
  You may obtain a copy of the License at

    http://www.apache.org/licenses/LICENSE-2.0

  Unless required by applicable law or agreed to in writing, software
  distributed under the License is distributed on an "AS IS" BASIS,
  WITHOUT WARRANTIES OR CONDITIONS OF ANY KIND, either express or implied.
  See the License for the specific language governing permissions and
  limitations under the License.
-->
<document>
  <properties>
    <title>Release Notes</title>
  </properties>
  <body>
    <section name="Release Notes">
      <subsection name="1.4.1">
        <p class="smallinfo">Release Date: TBD</p>
        <ul>
<<<<<<< HEAD
          <li><a href="https://issues.onehippo.com/browse/HIPFORGE-126">HIPFORGE-126</a><br/>
            Implementation of BreadcrumbItem#equals and #hashCode methods, for convenience, supporting easier
            modifications of the list returned by Breadcrumb#getItems(), in a custom component.</li>
=======
          <li><a href="https://issues.onehippo.com/browse/HIPFORGE-127">HIPFORGE-127</a><br/>
            Add feature to create a breadcrumb without menu item involved, activated with the
            'breadcrumb-add-content-based' component parameter, see <a href="configuration.html">configuration page</a>.</li>
>>>>>>> 9f3f1411
        </ul>
      </subsection>
      <subsection name="1.4.0">
        <p class="smallinfo">Release Date: 24 August 2017</p>
        <ul>
          <li><a href="https://issues.onehippo.com/browse/HIPFORGE-76">HIPFORGE-76</a><br/>
            Upgrade to Hippo version 11.2.<br/>
            Note: no longer possible to instantiate a BreadCrumbProvider as private component property
            at constructor time. The private property can be kept, but should be instantiated in the #init() method of
            the component.</li>
        </ul>
      </subsection>
      <subsection name="1.03.01">
        <p class="smallinfo">Release Date: 14 Februari 2017</p>
        <ul>
          <li><a href="https://issues.onehippo.com/browse/HIPPLUG-1412">HIPPLUG-1412</a><br/>
            Fix double breadcrumb items by not adding a trailing item if the bean for the last menu based item is the
            same as current bean.</li>
        </ul>
      </subsection>
      <subsection name="1.03.00">
        <ul>
          <li>Breadcrumb plugin now uses HST 3.2.0, part of Hippo 10.2.</li>
        </ul>
      </subsection>
      <subsection name="1.02.02">
        <ul>
          <li>Better extendibility of the BreadcrumbProvider.</li>
          <li>Added JavaDoc, removing IDE warnings</li>
        </ul>
      </subsection>
      <subsection name="1.02.01">
        <ul>
          <li>Use bean#getLocalizedName instead of bean#getName when creating a breadcrumb
            item from a hippobean.</li>
        </ul>
      </subsection>
      <subsection name="1.02.00">
        <ul>
          <li>Breadcrumb plugin now uses hst tag 2.22.00.</li>
          <li>Fixed double item: if a menuitem directly linked to a document, both the
            menuitem and the document itself were added.</li>
        </ul>
      </subsection>
      <subsection name="1.01.02">
        <ul>
          <li>Possibility to set a flag 'addTrailingDocumentOnly' that changes behaviour
            of the breadcrumb provider: it does not look at path between current document
            and deepest expanded menu item but just adds the document.</li>
          <li>Add a fallback determination of the path between current document and deepest
            expanded menu item by looking at path information instead of bean ancestors,
            applicable for faceted navigation on a menu item.</li>
        </ul>
      </subsection>
      <subsection name="1.01.01">
        <ul>
          <li>Support to configure multiple menus to base the breadcrumb on. The component
            parameter 'breadcrumb-menu' is renamed to 'breadcrumb-menus', a comma
            separated list, defaulting to a list with single item 'main'.</li>
        </ul>
      </subsection>
      <subsection name="1.01.00">
        <ul>
          <li>A breadcrumb structure is constructed by determining the deepest expanded item
            from a menu for the first part and from the resolved sitemap item belonging to
            the current request for the trailing part.
            The breadcrumb is put on the request by attribute name 'breadcrumb' so a view
            can access it.</li>
          <li>The menu name is configurable by component parameter 'breadcrumb-menu' and
            defaults to 'main'.</li>
          <li>A separator is configurable by component parameter 'breadcrumb-separator' and
            defaults to '»'.</li>
        </ul>
      </subsection>

    </section>
  </body>
</document><|MERGE_RESOLUTION|>--- conflicted
+++ resolved
@@ -1,6 +1,6 @@
 <?xml version="1.0"?>
 <!--
-  Copyright 2010-2017 Hippo B.V. (http://www.onehippo.com)
+  Copyright 2010-2018 Hippo B.V. (http://www.onehippo.com)
 
   Licensed under the Apache License, Version 2.0 (the "License");
   you may not use this file except in compliance with the License.
@@ -23,15 +23,12 @@
       <subsection name="1.4.1">
         <p class="smallinfo">Release Date: TBD</p>
         <ul>
-<<<<<<< HEAD
           <li><a href="https://issues.onehippo.com/browse/HIPFORGE-126">HIPFORGE-126</a><br/>
             Implementation of BreadcrumbItem#equals and #hashCode methods, for convenience, supporting easier
             modifications of the list returned by Breadcrumb#getItems(), in a custom component.</li>
-=======
           <li><a href="https://issues.onehippo.com/browse/HIPFORGE-127">HIPFORGE-127</a><br/>
             Add feature to create a breadcrumb without menu item involved, activated with the
             'breadcrumb-add-content-based' component parameter, see <a href="configuration.html">configuration page</a>.</li>
->>>>>>> 9f3f1411
         </ul>
       </subsection>
       <subsection name="1.4.0">
