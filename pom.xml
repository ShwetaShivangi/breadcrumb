--- conflicted
+++ resolved
@@ -61,10 +61,7 @@
 
   <properties>
     <hst.version>4.2.1</hst.version>
-<<<<<<< HEAD
-=======
     <junit.version>4.10</junit.version>
->>>>>>> 347ab35d
 
     <maven.plugin.site.version>3.6</maven.plugin.site.version>
   </properties>
@@ -107,8 +104,6 @@
       <scope>provided</scope>
     </dependency>
 
-<<<<<<< HEAD
-=======
     <dependency>
       <groupId>org.onehippo.cms7.hst</groupId>
       <artifactId>hst-mock</artifactId>
@@ -121,7 +116,6 @@
       <version>${junit.version}</version>
       <scope>test</scope>
     </dependency>
->>>>>>> 347ab35d
   </dependencies>
 
   <repositories>
